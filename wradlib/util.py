#!/usr/bin/env python
# -*- coding: UTF-8 -*-
# Copyright (c) 2011-2018, wradlib developers.
# Distributed under the MIT License. See LICENSE.txt for more info.

"""
Utility functions
^^^^^^^^^^^^^^^^^

Module util provides a set of useful helpers which are currently not
attributable to the other modules

.. autosummary::
   :nosignatures:
   :toctree: generated/

   from_to
   maximum_intensity_projection
   filter_window_polar
   filter_window_cartesian
   find_bbox_indices
   get_raster_origin
   calculate_polynomial
"""
import datetime as dt
from datetime import tzinfo, timedelta
import os
from importlib import import_module

import numpy as np
from scipy.ndimage import filters
from osgeo import gdal, ogr
from scipy.signal import medfilt
from scipy._lib._numpy_compat import suppress_warnings


class OptionalModuleStub(object):
    """Stub class for optional imports.

    Objects of this class are instantiated when optional modules are not
    present on the user's machine.
    This allows global imports of optional modules with the code only breaking
    when actual attributes from this module are called.
    """

    def __init__(self, name):
        self.name = name

    def __getattr__(self, name):
        link = 'https://wradlib.github.io/wradlib-docs/latest/' \
               'gettingstarted.html#optional-dependencies'
        raise AttributeError('Module "{0}" is not installed.\n\n'
                             'You tried to access function/module/attribute '
                             '"{1}"\nfrom module "{0}".\nThis module is '
                             'optional right now in wradlib.\nYou need to '
                             'separately install this dependency.\n'
                             'Please refer to {2}\nfor further instructions.'.
                             format(self.name, name, link))


def import_optional(module):
    """Allowing for lazy loading of optional wradlib modules or dependencies.

    This function removes the need to satisfy all dependencies of wradlib
    before being able to work with it.

    Parameters
    ----------
    module : string
             name of the module

    Returns
    -------
    mod : object
          if module is present, returns the module object, on ImportError
          returns an instance of `OptionalModuleStub` which will raise an
          AttributeError as soon as any attribute is accessed.

    Examples
    --------
    Trying to import a module that exists makes the module available as normal.
    You can even use an alias. You cannot use the '*' notation, or import only
    select functions, but you can simulate most of the standard import syntax
    behavior
    >>> m = import_optional('math')
    >>> m.log10(100)
    2.0

    Trying to import a module that does not exists, does not produce
    any errors. Only when some function is used, the code triggers an error
    >>> m = import_optional('nonexistentmodule')  # noqa
    >>> m.log10(100)  #doctest: +ELLIPSIS
    Traceback (most recent call last):
    ...
    AttributeError: Module "nonexistentmodule" is not installed.
    <BLANKLINE>
    You tried to access function/module/attribute "log10"
    from module "nonexistentmodule".
    This module is optional right now in wradlib.
    You need to separately install this dependency.
    Please refer to https://wradlib.github.io/wradlib-docs/\
latest/gettingstarted.html#optional-dependencies
    for further instructions.
    """
    try:
        mod = import_module(module)
    except ImportError:
        mod = OptionalModuleStub(module)

    return mod


def _shape_to_size(shape):
    """
    Compute the size which corresponds to a shape
    """
    out = 1
    for item in shape:
        out *= item
    return out


def from_to(tstart, tend, tdelta):
    """Return a list of timesteps from <tstart> to <tend> of length <tdelta>

    Parameters
    ----------
    tstart : datetime isostring (%Y%m%d %H:%M:%S), e.g. 2000-01-01 15:34:12
        or datetime object
    tend : datetime isostring (%Y%m%d %H:%M:%S), e.g. 2000-01-01 15:34:12
        or datetime object
    tdelta : integer representing time interval in SECONDS

    Returns
    -------
    output : list of datetime.datetime objects

    """
    if not type(tstart) == dt.datetime:
        tstart = dt.datetime.strptime(tstart, "%Y-%m-%d %H:%M:%S")
    if not type(tend) == dt.datetime:
        tend = dt.datetime.strptime(tend, "%Y-%m-%d %H:%M:%S")
    tdelta = dt.timedelta(seconds=tdelta)
    tsteps = [tstart, ]
    tmptime = tstart
    while True:
        tmptime = tmptime + tdelta
        if tmptime > tend:
            break
        else:
            tsteps.append(tmptime)
    return tsteps


def _idvalid(data, isinvalid=None, minval=None, maxval=None):
    """Identifies valid entries in an array and returns the corresponding
    indices

    Invalid values are NaN and Inf. Other invalid values can be passed using
    the isinvalid keyword argument.

    Parameters
    ----------
    data : :class:`numpy:numpy.ndarray` of floats
    isinvalid : list of what is considered an invalid value

    """
    if isinvalid is None:
        isinvalid = [-99., 99, -9999., -9999]
    ix = np.ma.masked_invalid(data).mask
    for el in isinvalid:
        ix = np.logical_or(ix, np.ma.masked_where(data == el, data).mask)
    if minval is not None:
        ix = np.logical_or(ix, np.ma.masked_less(data, minval).mask)
    if maxval is not None:
        ix = np.logical_or(ix, np.ma.masked_greater(data, maxval).mask)

    return np.where(np.logical_not(ix))[0]


def meshgrid_n(*arrs):
    """N-dimensional meshgrid

    Just pass sequences of coordinates arrays

    """
    arrs = tuple(arrs)
    lens = list(map(len, arrs))
    dim = len(arrs)

    sz = 1
    for s in lens:
        sz *= s

    ans = []
    for i, arr in enumerate(arrs):
        slc = [1] * dim
        slc[i] = lens[i]
        arr2 = np.asarray(arr).reshape(slc)
        for j, sz in enumerate(lens):
            if j != i:
                arr2 = arr2.repeat(sz, axis=j)
        ans.append(arr2)
    # return tuple(ans[::-1])
    return tuple(ans)


def gridaspoints(*arrs):
    """Creates an N-dimensional grid form arrs and returns grid points sequence
    of point coordinate pairs
    """
    # there is a small gotcha here.
    # with the convention following the 2013-08-30 sprint in Potsdam it was
    # agreed upon that arrays should have shapes (...,z,y,x) similar to the
    # convention that polar data should be (...,time,scan,azimuth,range)
    #
    # Still coordinate tuples are given in the order (x,y,z) [and hopefully not
    # more dimensions]. Therefore np.meshgrid must be fed the axis coordinates
    # in shape order (z,y,x) and the result needs to be reversed in order
    # for everything to work out.
    grid = tuple([dim.ravel()
                  for dim in reversed(np.meshgrid(*arrs, indexing='ij'))])
    return np.vstack(grid).transpose()


def issequence(x):
    """Test whether x is a sequence of numbers

    Parameters
    ----------
    x : sequence to test

    """
    out = True
    try:
        # can we get a length on the object
        len(x)
    except TypeError:
        return False
    # is the object not a string?
    out = np.all(np.isreal(x))
    return out


def trapezoid(data, x1, x2, x3, x4):
    """
    Applied the trapezoidal function described in :cite:`Vulpiani`
    to determine the degree of membership in the non-meteorological
    target class.

    Parameters
    ----------
    data : :class:`numpy:numpy.ndarray`
        Array containing the data
    x1 : float
        x-value of the first vertex of the trapezoid
    x2 : float
        x-value of the second vertex of the trapezoid
    x3 : float
        x-value of the third vertex of the trapezoid
    x4 : float
        x-value of the fourth vertex of the trapezoid

    Returns
    -------
    d : :class:`numpy:numpy.ndarray`
        Array of values describing degree of membership in
        nonmeteorological target class.

    """

    d = np.ones(np.shape(data))
    d[np.logical_or(data <= x1, data >= x4)] = 0
    d[np.logical_and(data >= x2, data <= x3)] = 1
    d[np.logical_and(data > x1, data < x2)] = \
        (data[np.logical_and(data > x1, data < x2)] - x1) / float((x2 - x1))
    d[np.logical_and(data > x3, data < x4)] = \
        (x4 - data[np.logical_and(data > x3, data < x4)]) / float((x4 - x3))

    d[np.isnan(data)] = np.nan

    return d


def maximum_intensity_projection(data, r=None, az=None, angle=None,
                                 elev=None, autoext=True):
    """Computes the maximum intensity projection along an arbitrary cut \
    through the ppi from polar data.

    Parameters
    ----------
    data : :class:`numpy:numpy.ndarray`
        Array containing polar data (azimuth, range)
    r : :class:`numpy:numpy.ndarray`
        Array containing range data
    az : array
        Array containing azimuth data
    angle : float
        angle of slice, Defaults to 0. Should be between 0 and 180.
        0. means horizontal slice, 90. means vertical slice
    elev : float
        elevation angle of scan, Defaults to 0.
    autoext : True | False
        This routine uses numpy.digitize to bin the data.
        As this function needs bounds, we create one set of coordinates more
        than would usually be provided by `r` and `az`.

    Returns
    -------
    xs : :class:`numpy:numpy.ndarray`
        meshgrid x array
    ys : :class:`numpy:numpy.ndarray`
        meshgrid y array
    mip : :class:`numpy:numpy.ndarray`
        Array containing the maximum intensity projection (range, range*2)
    """

    from wradlib.georef import bin_altitude as bin_altitude

    # this may seem odd at first, but d1 and d2 are also used in several
    # plotting functions and thus it may be easier to compare the functions
    d1 = r
    d2 = az

    # providing 'reasonable defaults', based on the data's shape
    if d1 is None:
        d1 = np.arange(data.shape[1], dtype=np.float)
    if d2 is None:
        d2 = np.arange(data.shape[0], dtype=np.float)

    if angle is None:
        angle = 0.0

    if elev is None:
        elev = 0.0

    if autoext:
        # the ranges need to go 'one bin further', assuming some regularity
        # we extend by the distance between the preceding bins.
        x = np.append(d1, d1[-1] + (d1[-1] - d1[-2]))
        # the angular dimension is supposed to be cyclic, so we just add the
        # first element
        y = np.append(d2, d2[0])
    else:
        # no autoext basically is only useful, if the user supplied the correct
        # dimensions himself.
        x = d1
        y = d2

    # roll data array to specified azimuth, assuming equidistant azimuth angles
    ind = (d2 >= angle).nonzero()[0][0]
    data = np.roll(data, ind, axis=0)

    # build cartesian range array, add delta to last element to compensate for
    # open bound (np.digitize)
    dc = np.linspace(-np.max(d1), np.max(d1) + 0.0001, num=d1.shape[0] * 2 + 1)

    # get height values from polar data and build cartesian height array
    # add delta to last element to compensate for open bound (np.digitize)
    hp = np.zeros((y.shape[0], x.shape[0]))
    hc = bin_altitude(x, elev, 0, re=6370040.)
    hp[:] = hc
    hc[-1] += 0.0001

    # create meshgrid for polar data
    xx, yy = np.meshgrid(x, y)

    # create meshgrid for cartesian slices
    xs, ys = np.meshgrid(dc, hc)
    # xs, ys = np.meshgrid(dc,x)

    # convert polar coordinates to cartesian
    xxx = xx * np.cos(np.radians(90. - yy))
    # yyy = xx * np.sin(np.radians(90.-yy))

    # digitize coordinates according to cartesian range array
    range_dig1 = np.digitize(xxx.ravel(), dc)
    range_dig1.shape = xxx.shape

    # digitize heights according polar height array
    height_dig1 = np.digitize(hp.ravel(), hc)
    # reshape accordingly
    height_dig1.shape = hp.shape

    # what am I doing here?!
    range_dig1 = range_dig1[0:-1, 0:-1]
    height_dig1 = height_dig1[0:-1, 0:-1]

    # create height and range masks
    height_mask = [(height_dig1 == i).ravel().nonzero()[0]
                   for i in range(1, len(hc))]
    range_mask = [(range_dig1 == i).ravel().nonzero()[0]
                  for i in range(1, len(dc))]

    # create mip output array, set outval to inf
    mip = np.zeros((d1.shape[0], 2 * d1.shape[0]))
    mip[:] = np.inf

    # fill mip array,
    # in some cases there are no values found in the specified range and height
    # then we fill in nans and interpolate afterwards
    for i in range(0, len(range_mask)):
        mask1 = range_mask[i]
        found = False
        for j in range(0, len(height_mask)):
            mask2 = np.intersect1d(mask1, height_mask[j])
            # this is to catch the ValueError from the max() routine when
            # calculating on empty array
            try:
                mip[j, i] = data.ravel()[mask2].max()
                if not found:
                    found = True
            except ValueError:
                if found:
                    mip[j, i] = np.nan

    # interpolate nans inside image, do not touch outvals
    good = ~np.isnan(mip)
    xp = good.ravel().nonzero()[0]
    fp = mip[~np.isnan(mip)]
    x = np.isnan(mip).ravel().nonzero()[0]
    mip[np.isnan(mip)] = np.interp(x, xp, fp)

    # reset outval to nan
    mip[mip == np.inf] = np.nan

    return xs, ys, mip


def filter_window_polar(img, wsize, fun, rscale, random=False):
    """Apply a filter of an approximated square window of half size `fsize` \
    on a given polar image `img`.

    Parameters
    ----------
    img : :class:`numpy:numpy.ndarray`
        2d array of values to which the filter is to be applied
    wsize : float
        Half size of the window centred on the pixel [m]
    fun : string
        name of the 1d filter from :mod:`scipy:scipy.ndimage`
    rscale : float
        range [m] scale of the polar grid
    random: bool
        True to use random azimuthal size to avoid long-term biases.

    Returns
    -------
    output : :class:`numpy:numpy.ndarray`
        Array with the same shape as `img`, containing the filter's results.

    """
    ascale = 2 * np.pi / img.shape[0]
    data_filtered = np.empty(img.shape, dtype=img.dtype)
    fun = getattr(filters, "%s_filter1d" % fun)
    nbins = img.shape[-1]
    ranges = np.arange(nbins) * rscale + rscale / 2
    asize = ranges * ascale
    if random:
        na = prob_round(wsize / asize).astype(int)
    else:
        na = np.fix(wsize / asize + 0.5).astype(int)
    # Maximum of adjacent azimuths (higher close to the origin) to
    # increase performance
    na[na > 20] = 20
    sr = np.fix(wsize / rscale + 0.5).astype(int)
    for sa in np.unique(na):
        imax = np.where(na >= sa)[0][-1] + 1
        imin = np.where(na <= sa)[0][0]
        if sa == 0:
            data_filtered[:, imin:imax] = img[:, imin:imax]
        imin2 = max(imin - sr, 0)
        imax2 = min(imax + sr, nbins)
        temp = img[:, imin2:imax2]
        temp = fun(temp, size=2 * sa + 1, mode='wrap', axis=0)
        temp = fun(temp, size=2 * sr + 1, axis=1)
        imin3 = imin - imin2
        imax3 = imin3 + imax - imin
        data_filtered[:, imin:imax] = temp[:, imin3:imax3]
    return data_filtered


def prob_round(x, prec=0):
    """Round the float number `x` to the lower or higher integer randomly
    following a binomial distribution

    Parameters
    ----------
    x : float
    prec : precision
    """
    fixup = np.sign(x) * 10 ** prec
    x *= fixup
    intx = x.astype(int)
    round_func = intx + np.random.binomial(1, x - intx)
    return round_func / fixup


def filter_window_cartesian(img, wsize, fun, scale, **kwargs):
    """Apply a filter of square window size `fsize` on a given \
    cartesian image `img`.

    Parameters
    ----------
    img : :class:`numpy:numpy.ndarray`
        2d array of values to which the filter is to be applied
    wsize : float
        Half size of the window centred on the pixel [m]
    fun : string
        name of the 2d filter from :mod:`scipy:scipy.ndimage`
    scale : tuple of 2 floats
        x and y scale of the cartesian grid [m]

    Returns
    -------
    output : :class:`numpy:numpy.ndarray`
        Array with the same shape as `img`, containing the filter's results.

    """
    fun = getattr(filters, "%s_filter" % fun)
    size = np.fix(wsize / scale + 0.5).astype(int)
    data_filtered = fun(img, size, **kwargs)
    return data_filtered


def roll2d_polar(img, shift=1, axis=0):
    """Roll a 2D polar array [azimuth,range] by a given `shift` for \
    the given `axis`

    Parameters
    ----------
    img : :class:`numpy:numpy.ndarray`
        2d data array
    shift : int
        shift to apply to the array
    axis : int
        axis which will be shifted
    Returns
    -------
    out: new array with shifted values
    """
    if shift == 0:
        return img
    else:
        out = np.empty(img.shape)
    n = img.shape[axis]
    if axis == 0:
        if shift > 0:
            out[shift:, :] = img[:-shift, :]
            out[:shift, :] = img[n - shift:, :]
        else:
            out[:shift, :] = img[-shift:, :]
            out[n + shift:, :] = img[:-shift:, :]
    else:
        if shift > 0:
            out[:, shift:] = img[:, :-shift]
            out[:, :shift] = np.nan
        else:
            out[:, :shift] = img[:, -shift:]
            out[:, n + shift:] = np.nan
    return out


class UTC(tzinfo):
    """UTC implementation for tzinfo.

    See e.g. http://python.active-venture.com/lib/datetime-tzinfo.html

    Replaces pytz.utc
    """

    def __repr__(self):
        return "<UTC>"

    def utcoffset(self, dt):
        return timedelta(0)

    def tzname(self, dt):
        return "UTC"

    def dst(self, dt):
        return timedelta(0)


def half_power_radius(r, bwhalf):
    """
    Half-power radius.

    ported from PyRadarMet

    Battan (1973),

    Parameters
    ----------
    r : float, :class:`numpy:numpy.ndarray` of floats
        Range from radar [m]
    bwhalf : float
        Half-power beam width [degrees]

    Returns
    -------
    Rhalf : float, :class:`numpy:numpy.ndarray` of floats
        Half-power radius [m]

    Examples
    --------
    rhalf = half_power_radius(r,bwhalf)
    """

    rhalf = (r * np.deg2rad(bwhalf)) / 2.

    return rhalf


def get_raster_origin(coords):
    """Return raster origin

    Parameters
    ----------
    coords : :class:`numpy:numpy.ndarray`
        3 dimensional array (rows, cols, 2) of xy-coordinates

    Returns
    -------
    out : str
        'lower' or 'upper'

    """
    return 'lower' if (coords[1, 1] - coords[0, 0])[1] > 0 else 'upper'


def find_bbox_indices(coords, bbox):
    """Find min/max-indices for NxMx2 array coords using bbox-values.

    The bounding box is defined by two points (llx,lly and urx,ury)
    It finds the first indices before llx,lly and the first indices
    after urx,ury. If no index is found 0 and N/M is returned.

    Parameters
    ----------
    coords : :class:`numpy:numpy.ndarray`
        3 dimensional array (ny, nx, lon/lat) of floats
    bbox : 4-element :class:`numpy:numpy.ndarray`, list or tuple of floats
        (llx,lly,urx,ury)

    Returns
    -------
    bbind : tuple
        4-element tuple of int (llx,lly,urx,ury)
    """

    # sort arrays
    x_sort = np.argsort(coords[0, :, 0])
    y_sort = np.argsort(coords[:, 0, 1])

    # find indices in sorted arrays
    llx = np.searchsorted(coords[0, :, 0], bbox[0], side='left',
                          sorter=x_sort)
    urx = np.searchsorted(coords[0, :, 0], bbox[2], side='right',
                          sorter=x_sort)
    lly = np.searchsorted(coords[:, 0, 1], bbox[1], side='left',
                          sorter=y_sort)
    ury = np.searchsorted(coords[:, 0, 1], bbox[3], side='right',
                          sorter=y_sort)

    # get indices in original array
    if llx < len(x_sort):
        llx = x_sort[llx]
    if urx < len(x_sort):
        urx = x_sort[urx]
    if lly < len(y_sort):
        lly = y_sort[lly]
    if ury < len(y_sort):
        ury = y_sort[ury]

    # check at boundaries
    if llx:
        llx -= 1
    if get_raster_origin(coords) == 'lower':
        if lly:
            lly -= 1
    else:
        if lly < coords.shape[0]:
            lly += 1

    bbind = (llx, min(lly, ury), urx, max(lly, ury))

    return bbind


def has_geos():
    pnt1 = ogr.CreateGeometryFromWkt('POINT(10 20)')
    pnt2 = ogr.CreateGeometryFromWkt('POINT(30 20)')
    ogrex = ogr.GetUseExceptions()
    gdalex = gdal.GetUseExceptions()
    gdal.DontUseExceptions()
    ogr.DontUseExceptions()
    hasgeos = pnt1.Union(pnt2) is not None
    if ogrex:
        ogr.UseExceptions()
    if gdalex:
        gdal.UseExceptions()
    return hasgeos


def get_wradlib_data_path():
    wrl_data_path = os.environ.get('WRADLIB_DATA', None)
    if wrl_data_path is None:
        raise EnvironmentError("'WRADLIB_DATA' environment variable not set")
    if not os.path.isdir(wrl_data_path):
        raise EnvironmentError("'WRADLIB_DATA' path '{0}' "
                               "does not exist".format(wrl_data_path))
    return wrl_data_path


def get_wradlib_data_file(relfile):
    data_file = os.path.abspath(os.path.join(get_wradlib_data_path(), relfile))
    if not os.path.exists(data_file):
        raise EnvironmentError("WRADLIB_DATA file '{0}' "
                               "does not exist".format(data_file))
    return data_file


def calculate_polynomial(data, w):
    """Calculate Polynomial

    The functions calculates the following polynomial:

    .. math::

       P = \\sum_{n=0}^{N} w(n) \\cdot data^{n}

    Parameters
    ----------
    data : :class:`numpy:numpy.ndarray`
        Flat array of data values.
    w : :class:`numpy:numpy.ndarray`
        Array of shape (N) containing weights.

    Returns
    -------
    poly : :class:`numpy:numpy.ndarray`
        Flat array of processed data.
    """
    poly = np.zeros_like(data)
    for i, c in enumerate(w):
        poly += c * data**i
    return poly


def medfilt_along_axis(x, n, axis=-1):
    """Applies median filter smoothing on one axis of an N-dimensional array.
    """
    kernel_size = np.array(x.shape)
    kernel_size[:] = 1
    kernel_size[axis] = n
    return medfilt(x, kernel_size)


def gradient_along_axis(x):
    """Computes gradient along last axis of an N-dimensional array
    """
    axis = -1
    newshape = np.array(x.shape)
    newshape[axis] = 1
    diff_begin = (x[..., 1] - x[..., 0]).reshape(newshape)
    diff_end = (x[..., -1] - x[..., -2]).reshape(newshape)
    diffs = ((x - np.roll(x, 2, axis)) / 2.)
    diffs = np.append(diffs[..., 2:], diff_end, axis=axis)
    return np.insert(diffs, [0], diff_begin, axis=axis)


def gradient_from_smoothed(x, n=5):
    """Computes gradient of smoothed data along final axis of an array
    """
    return gradient_along_axis(medfilt_along_axis(x, n)).astype("f4")


<<<<<<< HEAD
=======
def image_to_plot(a, upper=True):
    """
    Convert an array from image order convention
    with shape (nrows, ncols) starting upper left
    to array in ploting order convention
    with shape (nx, ny) and starting lower left
    """
    if upper:
        a = np.flip(a, axis=0)
    a = np.transpose(a)
    return(a)


def plot_to_image(a, upper=True):
    """
    Convert an array from ploting order convention
    with shape (nx, ny) and starting lower left
    to array in image order convention
    with shape (nrows, ncols) starting upper left
    """
    a = np.transpose(a)
    if upper:
        a = np.flip(a, axis=0)
    return(a)


def center_to_edge(centers):
    delta = centers[1] - centers[0]
    edges = np.insert(centers + delta/2, 0, centers[0] - delta/2)

    return(edges)


def grid_center_to_edge(centers, scale=None):

    x = centers[0, :, 0]
    y = centers[:, 0, 1]
    x_edge = center_to_edge(x)
    y_edge = center_to_edge(y)

    X, Y = np.meshgrid(x_edge, y_edge)
    edges = np.stack((X, Y), axis=-1)

    return(edges)


def binned_statistic_dd(sample, values=None, binnumbers=None,
                        statistic='mean', bins=10, ranges=None,
                        expand_binnumbers=False):
    """
    Forked from scipy.stats.binned_statistic_dd

    Compute a multidimensional binned statistic for a set of data.

    This is a generalization of a histogramdd function.  A histogram divides
    the space into bins, and returns the count of the number of points in
    each bin.  This function allows the computation of the sum, mean, median,
    or other statistic of the values within each bin.

    Parameters
    ----------
    sample : array_like
        Data to histogram passed as a sequence of D arrays of length N, or
        as an (N,D) array.
    values : (N,) array_like or list of (N,) array_like
        The data on which the statistic will be computed.  This must be
        the same shape as `sample`, or a list of sequences - each with the
        same shape as `sample`.  If `values` is such a list, the statistic
        will be computed on each independently.
    statistic : string or callable, optional
        The statistic to compute (default is 'mean').
        The following statistics are available:

          * 'mean' : compute the mean of values for points within each bin.
            Empty bins will be represented by NaN.
          * 'median' : compute the median of values for points within each
            bin. Empty bins will be represented by NaN.
          * 'count' : compute the count of points within each bin.  This is
            identical to an unweighted histogram.  `values` array is not
            referenced.
          * 'sum' : compute the sum of values for points within each bin.
            This is identical to a weighted histogram.
          * 'min' : compute the minimum of values for points within each bin.
            Empty bins will be represented by NaN.
          * 'max' : compute the maximum of values for point within each bin.
            Empty bins will be represented by NaN.
          * function : a user-defined function which takes a 1D array of
            values, and outputs a single numerical statistic. This function
            will be called on the values in each bin.  Empty bins will be
            represented by function([]), or NaN if this returns an error.

    bins : sequence or int, optional
        The bin specification must be in one of the following forms:

          * A sequence of arrays describing the bin edges along each dimension.
          * The number of bins for each dimension (nx, ny, ... = bins).
          * The number of bins for all dimensions (nx = ny = ... = bins).

    ranges : sequence, optional
        A sequence of lower and upper bin edges to be used if the edges are
        not given explicitly in `bins`. Defaults to the minimum and maximum
        values along each dimension.
    expand_binnumbers : bool, optional
        'False' (default): the returned `binnumber` is a shape (N,) array of
        linearized bin indices.
        'True': the returned `binnumber` is 'unraveled' into a shape (D,N)
        ndarray, where each row gives the bin numbers in the corresponding
        dimension.
        See the `binnumber` returned value, and the `Examples` section of
        `binned_statistic_2d`.

        .. versionadded:: 0.17.0

    Returns
    -------
    statistic : ndarray, shape(nx1, nx2, nx3,...)
        The values of the selected statistic in each two-dimensional bin.
    bin_edges : list of ndarrays
        A list of D arrays describing the (nxi + 1) bin edges for each
        dimension.
    binnumber : (N,) array of ints or (D,N) ndarray of ints
        This assigns to each element of `sample` an integer that represents the
        bin in which this observation falls.  The representation depends on the
        `expand_binnumbers` argument.  See `Notes` for details.


    See Also
    --------
    numpy.digitize, numpy.histogramdd, binned_statistic, binned_statistic_2d

    Notes
    -----
    Binedges:
    All but the last (righthand-most) bin is half-open in each dimension.  In
    other words, if `bins` is ``[1, 2, 3, 4]``, then the first bin is
    ``[1, 2)`` (including 1, but excluding 2) and the second ``[2, 3)``.  The
    last bin, however, is ``[3, 4]``, which *includes* 4.

    `binnumber`:
    This returned argument assigns to each element of `sample` an integer that
    represents the bin in which it belongs.  The representation depends on the
    `expand_binnumbers` argument. If 'False' (default): The returned
    `binnumber` is a shape (N,) array of linearized indices mapping each
    element of `sample` to its corresponding bin (using row-major ordering).
    If 'True': The returned `binnumber` is a shape (D,N) ndarray where
    each row indicates bin placements for each dimension respectively.  In each
    dimension, a binnumber of `i` means the corresponding value is between
    (bin_edges[D][i-1], bin_edges[D][i]), for each dimension 'D'.

    .. versionadded:: 0.11.0

    """
    known_stats = ['mean', 'median', 'count', 'sum', 'std', 'min', 'max']
    if not callable(statistic) and statistic not in known_stats:
        raise ValueError('invalid statistic %r' % (statistic,))

    # `Ndim` is the number of dimensions (e.g. `2` for `binned_statistic_2d`)
    # `Dlen` is the length of elements along each dimension.
    # This code is based on np.histogramdd
    try:
        # `sample` is an ND-array.
        Dlen, Ndim = sample.shape
    except (AttributeError, ValueError):
        # `sample` is a sequence of 1D arrays.
        sample = np.atleast_2d(sample).T
        Dlen, Ndim = sample.shape

    nbin = np.empty(Ndim, int)    # Number of bins in each dimension
    edges = Ndim * [None]         # Bin edges for each dim (will be 2D array)
    dedges = Ndim * [None]        # Spacing between edges (will be 2D array)

    try:
        M = len(bins)
        if M != Ndim:
            raise AttributeError('The dimension of bins must be equal '
                                 'to the dimension of the sample x.')
    except TypeError:
        bins = Ndim * [bins]

    # Select range for each dimension
    # Used only if number of bins is given.
    if ranges is None:
        smin = np.atleast_1d(np.array(sample.min(axis=0), float))
        smax = np.atleast_1d(np.array(sample.max(axis=0), float))
    else:
        smin = np.zeros(Ndim)
        smax = np.zeros(Ndim)
        for i in range(Ndim):
            smin[i], smax[i] = ranges[i]

    # Make sure the bins have a finite width.
    for i in range(len(smin)):
        if smin[i] == smax[i]:
            smin[i] = smin[i] - .5
            smax[i] = smax[i] + .5

    # Create edge arrays
    for i in range(Ndim):
        if np.isscalar(bins[i]):
            nbin[i] = bins[i] + 2  # +2 for outlier bins
            edges[i] = np.linspace(smin[i], smax[i], nbin[i] - 1)
        else:
            edges[i] = np.asarray(bins[i], float)
            nbin[i] = len(edges[i]) + 1  # +1 for outlier bins
        dedges[i] = np.diff(edges[i])

    nbin = np.asarray(nbin)

    if binnumbers is None:
        # Compute the bin number each sample falls into, in each dimension
        sampBin = [
            np.digitize(sample[:, i], edges[i])
            for i in range(Ndim)
        ]

        # Using `digitize`, values that fall on an edge are put
        # in the right bin.
        # For the rightmost bin, we want values equal to the right
        # edge to be counted in the last bin, and not as an outlier.
        for i in range(Ndim):
            # Find the rounding precision
            decimal = int(-np.log10(dedges[i].min())) + 6
            # Find which points are on the rightmost edge.
            on_edge = np.where(np.around(sample[:, i], decimal) ==
                               np.around(edges[i][-1], decimal))[0]
            # Shift these points one bin to the left.
            sampBin[i][on_edge] -= 1

        # Compute the sample indices in the flattened statistic matrix.
        binnumbers = np.ravel_multi_index(sampBin, nbin)

    if values is None:
        return(binnumbers)

    # Store initial shape of `values` to preserve it in the output
    values = np.asarray(values)
    input_shape = list(values.shape)
    # Make sure that `values` is 2D to iterate over rows
    values = np.atleast_2d(values)
    Vdim, Vlen = values.shape

    # Make sure `values` match `sample`
    if(statistic != 'count' and Vlen != Dlen):
        raise AttributeError('The number of `values` elements must match the '
                             'length of each `sample` dimension.')

    result = np.empty([Vdim, nbin.prod()], float)

    if statistic == 'mean':
        result.fill(np.nan)
        flatcount = np.bincount(binnumbers, None)
        a = flatcount.nonzero()
        for vv in range(Vdim):
            flatsum = np.bincount(binnumbers, values[vv])
            result[vv, a] = flatsum[a] / flatcount[a]
    elif statistic == 'std':
        result.fill(0)
        flatcount = np.bincount(binnumbers, None)
        a = flatcount.nonzero()
        for vv in range(Vdim):
            flatsum = np.bincount(binnumbers, values[vv])
            flatsum2 = np.bincount(binnumbers, values[vv] ** 2)
            result[vv, a] = np.sqrt(flatsum2[a] / flatcount[a] -
                                    (flatsum[a] / flatcount[a]) ** 2)
    elif statistic == 'count':
        result.fill(0)
        flatcount = np.bincount(binnumbers, None)
        a = np.arange(len(flatcount))
        result[:, a] = flatcount[np.newaxis, :]
    elif statistic == 'sum':
        result.fill(0)
        for vv in range(Vdim):
            flatsum = np.bincount(binnumbers, values[vv])
            a = np.arange(len(flatsum))
            result[vv, a] = flatsum
    elif statistic == 'median':
        result.fill(np.nan)
        for i in np.unique(binnumbers):
            for vv in range(Vdim):
                result[vv, i] = np.median(values[vv, binnumbers == i])
    elif statistic == 'min':
        result.fill(np.nan)
        for i in np.unique(binnumbers):
            for vv in range(Vdim):
                result[vv, i] = np.min(values[vv, binnumbers == i])
    elif statistic == 'max':
        result.fill(np.nan)
        for i in np.unique(binnumbers):
            for vv in range(Vdim):
                result[vv, i] = np.max(values[vv, binnumbers == i])
    elif callable(statistic):
        with np.errstate(invalid='ignore'), suppress_warnings() as sup:
            sup.filter(RuntimeWarning)
            try:
                null = statistic([])
            except Exception:
                null = np.nan
        result.fill(null)
        for i in np.unique(binnumbers):
            for vv in range(Vdim):
                result[vv, i] = statistic(values[vv, binnumbers == i])

    # Shape into a proper matrix
    result = result.reshape(np.append(Vdim, nbin))

    # Remove outliers (indices 0 and -1 for each bin-dimension).
    core = tuple([slice(None)] + Ndim * [slice(1, -1)])
    result = result[core]

    # Unravel binnumbers into an ndarray, each row the bins for each dimension
    if(expand_binnumbers and Ndim > 1):
        binnumbers = np.asarray(np.unravel_index(binnumbers, nbin))

    if np.any(result.shape[1:] != nbin - 2):
        raise RuntimeError('Internal Shape Error')

    # Reshape to have output (`reulst`) match input (`values`) shape
    result = result.reshape(input_shape[:-1] + list(nbin-2))

    return result


>>>>>>> 5e63ab43
def grid_to_polyvert(grid, ravel=False):
    """Get polygonal vertices from rectangular grid coordinates.

    Parameters
    ----------
    grid : numpy array
        grid edge coordinates

    Returns
    -------
    polyvert : :class:`numpy:numpy.ndarray`
        A 3-d array of polygon vertices with shape (..., 5, 2).

    """

    v1 = grid[:-1, :-1]
    v2 = grid[:-1, 1:]
    v3 = grid[1:, 1:]
    v4 = grid[1:, :-1]

    polyvert = np.stack((v1, v2, v3, v4, v1), axis=-2)

    if ravel:
        polyvert = polyvert.reshape((-1, 5, 2))

    return(polyvert)


if __name__ == '__main__':
    print('wradlib: Calling module <util> as main...')<|MERGE_RESOLUTION|>--- conflicted
+++ resolved
@@ -776,8 +776,6 @@
     return gradient_along_axis(medfilt_along_axis(x, n)).astype("f4")
 
 
-<<<<<<< HEAD
-=======
 def image_to_plot(a, upper=True):
     """
     Convert an array from image order convention
@@ -1100,7 +1098,6 @@
     return result
 
 
->>>>>>> 5e63ab43
 def grid_to_polyvert(grid, ravel=False):
     """Get polygonal vertices from rectangular grid coordinates.
 
